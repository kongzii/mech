--- conflicted
+++ resolved
@@ -56,11 +56,8 @@
 scikit-learn = "==1.3.1"
 pytest = "==7.2.1"
 jsonschema = ">=4.16.0,<=4.19.0"
-<<<<<<< HEAD
 pandas = "==2.1.1"
-=======
 spacy = "==3.7.2"
->>>>>>> 8d3f8833
 
 [tool.poetry.group.dev.dependencies.tomte]
 version = "==0.2.12"
